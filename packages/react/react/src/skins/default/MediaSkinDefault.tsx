import type { PropsWithChildren } from 'react';

import {
  FullscreenEnterIcon,
  FullscreenExitIcon,
  PauseIcon,
  PlayIcon,
  VolumeHighIcon,
  VolumeLowIcon,
  VolumeOffIcon,
} from '@vjs-10/react-icons';

import { CurrentTimeDisplay } from '../../components/CurrentTimeDisplay';
import { DurationDisplay } from '../../components/DurationDisplay';
import { FullscreenButton } from '../../components/FullscreenButton';
import { MediaContainer } from '../../components/MediaContainer';
import MuteButton from '../../components/MuteButton';
import PlayButton from '../../components/PlayButton';
import { Popover } from '../../components/Popover';
import { PreviewTimeDisplay } from '../../components/PreviewTimeDisplay';
import { TimeSlider } from '../../components/TimeSlider';
import { Tooltip } from '../../components/Tooltip';
import { VolumeSlider } from '../../components/VolumeSlider';
import styles from './styles';

type SkinProps = PropsWithChildren<{
  className?: string;
}>;

export default function MediaSkinDefault({ children, className = '' }: SkinProps): JSX.Element {
  return (
    <MediaContainer className={`${styles.MediaContainer} ${className}`}>
      {children}

      {/* Background gradient to help with controls contrast. */}
      <div className={styles.Overlay} aria-hidden="true" />

      <div className={styles.Controls} data-testid="media-controls">
<<<<<<< HEAD
        <Tooltip.Root delay={600}>
=======
        <Tooltip.Root delay={500} closeDelay={0}>
>>>>>>> 146a4d83
          <Tooltip.Trigger>
            <PlayButton className={`${styles.Button} ${styles.IconButton} ${styles.PlayButton}`}>
              <PlayIcon className={`${styles.PlayIcon} ${styles.Icon}`} />
              <PauseIcon className={`${styles.PauseIcon} ${styles.Icon}`} />
            </PlayButton>
          </Tooltip.Trigger>
          <Tooltip.Portal>
            <Tooltip.Positioner side="top" sideOffset={12} collisionPadding={12}>
              <Tooltip.Popup className={`${styles.TooltipPopup} ${styles.PlayTooltipPopup}`}>
                <span className={styles.PlayTooltip}>Play</span>
                <span className={styles.PauseTooltip}>Pause</span>
              </Tooltip.Popup>
            </Tooltip.Positioner>
          </Tooltip.Portal>
        </Tooltip.Root>

        <div className={styles.TimeControls}>
          <CurrentTimeDisplay
            // Use showRemaining to show count down/remaining time
            // showRemaining
            className={styles.TimeDisplay}
          />

          <Tooltip.Root trackCursorAxis="x">
            <Tooltip.Trigger>
              <TimeSlider.Root className={styles.SliderRoot}>
                <TimeSlider.Track className={styles.SliderTrack}>
                  <TimeSlider.Progress className={styles.SliderProgress} />
                  <TimeSlider.Pointer className={styles.SliderPointer} />
                </TimeSlider.Track>
                <TimeSlider.Thumb className={styles.SliderThumb} />
              </TimeSlider.Root>
            </Tooltip.Trigger>
            <Tooltip.Portal>
              <Tooltip.Positioner side="top" sideOffset={18} collisionPadding={12}>
                <Tooltip.Popup className={`${styles.TooltipPopup}`}>
                  <PreviewTimeDisplay />
                </Tooltip.Popup>
              </Tooltip.Positioner>
            </Tooltip.Portal>
          </Tooltip.Root>

          <DurationDisplay className={styles.TimeDisplay} />
        </div>

        <Popover.Root openOnHover delay={200} closeDelay={100}>
          <Popover.Trigger>
            <MuteButton className={`${styles.Button} ${styles.IconButton} ${styles.MuteButton}`}>
              <VolumeHighIcon className={`${styles.VolumeHighIcon} ${styles.Icon}`} />
              <VolumeLowIcon className={`${styles.VolumeLowIcon} ${styles.Icon}`} />
              <VolumeOffIcon className={`${styles.VolumeOffIcon} ${styles.Icon}`} />
            </MuteButton>
          </Popover.Trigger>
          <Popover.Portal>
            <Popover.Positioner side="top" sideOffset={12}>
              <Popover.Popup className={styles.PopoverPopup}>
                <VolumeSlider.Root className={styles.SliderRoot} orientation="vertical">
                  <VolumeSlider.Track className={styles.SliderTrack}>
                    <VolumeSlider.Progress className={styles.SliderProgress} />
                  </VolumeSlider.Track>
                  <VolumeSlider.Thumb className={styles.SliderThumb} />
                </VolumeSlider.Root>
              </Popover.Popup>
            </Popover.Positioner>
          </Popover.Portal>
        </Popover.Root>

<<<<<<< HEAD
        <Tooltip.Root delay={600}>
=======
        <Tooltip.Root delay={500} closeDelay={0}>
>>>>>>> 146a4d83
          <Tooltip.Trigger>
            <FullscreenButton className={`${styles.Button} ${styles.IconButton} ${styles.FullscreenButton}`}>
              <FullscreenEnterIcon className={`${styles.FullscreenEnterIcon} ${styles.Icon}`} />
              <FullscreenExitIcon className={`${styles.FullscreenExitIcon} ${styles.Icon}`} />
            </FullscreenButton>
          </Tooltip.Trigger>
          <Tooltip.Portal>
            <Tooltip.Positioner side="top" sideOffset={12} collisionPadding={12}>
              <Tooltip.Popup className={`${styles.TooltipPopup} ${styles.FullscreenTooltipPopup}`}>
                <span className={styles.FullscreenEnterTooltip}>Enter Fullscreen</span>
                <span className={styles.FullscreenExitTooltip}>Exit Fullscreen</span>
              </Tooltip.Popup>
            </Tooltip.Positioner>
          </Tooltip.Portal>
        </Tooltip.Root>
      </div>
    </MediaContainer>
  );
}

// function ArrowSvg(props: React.ComponentProps<'svg'>) {
//   return (
//     <svg width="20" height="10" viewBox="0 0 20 10" fill="none" {...props}>
//       <path
//         d="M9.66437 2.60207L4.80758 6.97318C4.07308 7.63423 3.11989 8 2.13172 8H0V10H20V8H18.5349C17.5468 8 16.5936 7.63423 15.8591 6.97318L11.0023 2.60207C10.622 2.2598 10.0447 2.25979 9.66437 2.60207Z"
//         className={styles.ArrowFill}
//       />
//       <path
//         d="M8.99542 1.85876C9.75604 1.17425 10.9106 1.17422 11.6713 1.85878L16.5281 6.22989C17.0789 6.72568 17.7938 7.00001 18.5349 7.00001L15.89 7L11.0023 2.60207C10.622 2.2598 10.0447 2.2598 9.66436 2.60207L4.77734 7L2.13171 7.00001C2.87284 7.00001 3.58774 6.72568 4.13861 6.22989L8.99542 1.85876Z"
//         className={styles.ArrowOuterStroke}
//       />
//       <path
//         d="M10.3333 3.34539L5.47654 7.71648C4.55842 8.54279 3.36693 9 2.13172 9H0V8H2.13172C3.11989 8 4.07308 7.63423 4.80758 6.97318L9.66437 2.60207C10.0447 2.25979 10.622 2.2598 11.0023 2.60207L15.8591 6.97318C16.5936 7.63423 17.5468 8 18.5349 8H20V9H18.5349C17.2998 9 16.1083 8.54278 15.1901 7.71648L10.3333 3.34539Z"
//         className={styles.ArrowInnerStroke}
//       />
//     </svg>
//   );
// }<|MERGE_RESOLUTION|>--- conflicted
+++ resolved
@@ -36,11 +36,7 @@
       <div className={styles.Overlay} aria-hidden="true" />
 
       <div className={styles.Controls} data-testid="media-controls">
-<<<<<<< HEAD
-        <Tooltip.Root delay={600}>
-=======
-        <Tooltip.Root delay={500} closeDelay={0}>
->>>>>>> 146a4d83
+        <Tooltip.Root delay={500}>
           <Tooltip.Trigger>
             <PlayButton className={`${styles.Button} ${styles.IconButton} ${styles.PlayButton}`}>
               <PlayIcon className={`${styles.PlayIcon} ${styles.Icon}`} />
@@ -108,11 +104,7 @@
           </Popover.Portal>
         </Popover.Root>
 
-<<<<<<< HEAD
-        <Tooltip.Root delay={600}>
-=======
-        <Tooltip.Root delay={500} closeDelay={0}>
->>>>>>> 146a4d83
+        <Tooltip.Root delay={500}>
           <Tooltip.Trigger>
             <FullscreenButton className={`${styles.Button} ${styles.IconButton} ${styles.FullscreenButton}`}>
               <FullscreenEnterIcon className={`${styles.FullscreenEnterIcon} ${styles.Icon}`} />
